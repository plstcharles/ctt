import os
from collections import defaultdict
from addict import Dict

import numpy as np
import torch
import torch.nn as nn

from speedrun import BaseExperiment, IOMixin, register_default_dispatch
from speedrun.logging.wandb import WandBMixin

from models import ContactTracingTransformer
from loader import get_dataloader
from losses import WeightedSum
from utils import to_device, momentum_accumulator
from scheduler import GradualWarmupScheduler
from torch.optim.lr_scheduler import StepLR, ExponentialLR

class CTTTrainer(WandBMixin, IOMixin, BaseExperiment):
    WANDB_PROJECT = "ctt"

<<<<<<< HEAD
class CTTTrainer(WandBMixin, IOMixin, BaseExperiment):
    WANDB_PROJECT = "ctt"

=======
>>>>>>> 58bec758
    def __init__(self):
        super(CTTTrainer, self).__init__()
        self.auto_setup()
        self._build()

    def _build(self):
        self._build_loaders()
        self._build_model()
        self._build_criteria_and_optim()
        self._build_scheduler()

    def _build_model(self):
        self.model: nn.Module = to_device(
            ContactTracingTransformer(**self.get("model/kwargs", {})), self.device
        )

    def _build_loaders(self):
        train_path = self.get("data/paths/train", ensure_exists=True)
        validate_path = self.get("data/paths/validate", ensure_exists=True)
        self.train_loader = get_dataloader(
            path=train_path, **self.get("data/loader_kwargs", ensure_exists=True)
        )
        self.validate_loader = get_dataloader(
            path=validate_path, **self.get("data/loader_kwargs", ensure_exists=True)
        )

    def _build_criteria_and_optim(self):
        # noinspection PyArgumentList
        self.loss = WeightedSum.from_config(self.get("losses", ensure_exists=True))
        self.optim = torch.optim.Adam(
            self.model.parameters(), **self.get("optim/kwargs")
        )

    def _build_scheduler(self):
        self._base_scheduler = StepLR(self.optim, step_size=10, gamma=0.1)
        self.scheduler = GradualWarmupScheduler(self.optim, multiplier=1, total_epoch=5, after_scheduler=self._base_scheduler)

    @property
    def device(self):
        return self.get("device", "cpu")

    @register_default_dispatch
    def train(self):
        self.initialize_wandb()
        for epoch in self.progress(
            range(self.get("training/num_epochs", ensure_exists=True)), tag="epochs"
        ):
            self.train_epoch()
            validation_stats = self.validate_epoch()
            self.log_progress("epochs", **validation_stats)
<<<<<<< HEAD
=======
            self.scheduler.step(epoch)
>>>>>>> 58bec758
            self.next_epoch()

    def train_epoch(self):
        self.clear_moving_averages()
        self.model.train()
<<<<<<< HEAD
=======


>>>>>>> 58bec758
        for model_input in self.progress(self.train_loader, tag="train"):
            # Evaluate model
            model_input = to_device(model_input, self.device)
            model_output = Dict(self.model(model_input))
            # Compute loss
            losses = self.loss(model_input, model_output)
            loss = losses.loss
            self.optim.zero_grad()
            loss.backward()
            self.optim.step()
            # Log to wandb (if required)
            self.log_training_losses(losses)
            # Log to pbar
            self.accumulate_in_cache(
                "moving_loss", loss.item(), momentum_accumulator(0.9)
            )
            self.log_progress(
                "train", loss=self.read_from_cache("moving_loss"),
            )
            self.next_step()

    def validate_epoch(self):
        all_losses = defaultdict(list)
        self.model.eval()
        for model_input in self.progress(self.validate_loader, tag="validation"):
            with torch.no_grad():
                model_input = to_device(model_input, self.device)
                model_output = Dict(self.model(model_input))
                losses = self.loss(model_input, model_output)
                all_losses["loss"].append(losses.loss.item())
                for key in losses.unweighted_losses:
                    all_losses[key].append(losses.unweighted_losses[key].item())
        # Compute mean for all losses
        all_losses = Dict({key: np.mean(val) for key, val in all_losses.items()})
        self.log_validation_losses(all_losses)
        # Store the validation loss in cache. This will be used for checkpointing.
        self.write_to_cache("current_validation_loss", all_losses.loss)
        return all_losses

    def log_training_losses(self, losses):
        if self.log_wandb_now:
            metrics = Dict({"training_loss": losses.loss})
            metrics.update(
                {f"training_{k}": v for k, v in losses.unweighted_losses.items()}
            )
            self.wandb_log(**metrics)
        return self

    def checkpoint(self, force=True):
        current_validation_loss = self.read_from_cache(
            "current_validation_loss", float("inf")
        )
        best_validation_loss = self.read_from_cache(
            "best_validation_loss", float("inf")
        )
        if current_validation_loss < best_validation_loss:
            self.write_to_cache("best_validation_loss", current_validation_loss)
            ckpt_path = os.path.join(self.checkpoint_directory, "best.ckpt")
        else:
            ckpt_path = None
        if ckpt_path is not None:
            info_dict = {
                "model": self.model.state_dict(),
                "optim": self.optim.state_dict(),
            }
            torch.save(info_dict, ckpt_path)
        return self

    def log_validation_losses(self, losses):
        metrics = {f"validation_{k}": v for k, v in losses.items()}
        self.wandb_log(**metrics)
        return self

    def clear_moving_averages(self):
        return self.clear_in_cache("moving_loss")


if __name__ == "__main__":
    CTTTrainer().run()<|MERGE_RESOLUTION|>--- conflicted
+++ resolved
@@ -16,15 +16,10 @@
 from scheduler import GradualWarmupScheduler
 from torch.optim.lr_scheduler import StepLR, ExponentialLR
 
+
 class CTTTrainer(WandBMixin, IOMixin, BaseExperiment):
     WANDB_PROJECT = "ctt"
 
-<<<<<<< HEAD
-class CTTTrainer(WandBMixin, IOMixin, BaseExperiment):
-    WANDB_PROJECT = "ctt"
-
-=======
->>>>>>> 58bec758
     def __init__(self):
         super(CTTTrainer, self).__init__()
         self.auto_setup()
@@ -75,20 +70,12 @@
             self.train_epoch()
             validation_stats = self.validate_epoch()
             self.log_progress("epochs", **validation_stats)
-<<<<<<< HEAD
-=======
             self.scheduler.step(epoch)
->>>>>>> 58bec758
             self.next_epoch()
 
     def train_epoch(self):
         self.clear_moving_averages()
         self.model.train()
-<<<<<<< HEAD
-=======
-
-
->>>>>>> 58bec758
         for model_input in self.progress(self.train_loader, tag="train"):
             # Evaluate model
             model_input = to_device(model_input, self.device)
